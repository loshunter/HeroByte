// ============================================================================
// VTT CLIENT APP
// ============================================================================
// Main application component for the Virtual Tabletop client.
// Manages:
// - Network connection and room state
// - Player management and voice chat
// - UI layout (fixed top/bottom bars, center map canvas)
// - Tool modes (pointer, measure, draw)

import React, { useCallback, useEffect, useMemo, useRef, useState } from "react";
import MapBoard from "./MapBoard";
import type { Camera } from "../hooks/useCamera";
import { useVoiceChat } from "./useVoiceChat";
import { DiceRoller } from "../components/dice/DiceRoller";
import { RollLog } from "../components/dice/RollLog";
import type { RollResult, DieType } from "../components/dice/types";
import type {
  Player,
  PlayerState,
  RoomSnapshot,
  ClientMessage,
  ServerMessage,
  PlayerStagingZone,
  TokenSize,
} from "@shared";
import { WS_URL } from "../config";
import { useWebSocket } from "../hooks/useWebSocket";
import { useMicrophone } from "../hooks/useMicrophone";
import { useDrawingState } from "../hooks/useDrawingState";
import { usePlayerEditing } from "../hooks/usePlayerEditing";
import { useHeartbeat } from "../hooks/useHeartbeat";
import { useDMRole } from "../hooks/useDMRole";
import { useObjectSelection } from "../hooks/useObjectSelection";
import { useToolMode } from "../hooks/useToolMode";
import { useCameraCommands } from "../hooks/useCameraCommands";
import { useSceneObjectSelectors } from "../hooks/useSceneObjectSelectors";
import { DMMenu } from "../features/dm";
import { getSessionUID } from "../utils/session";
import { saveSession, loadSession } from "../utils/sessionPersistence";
import { DrawingToolbar } from "../features/drawing/components";
import { Header } from "../components/layout/Header";
import { EntitiesPanel } from "../components/layout/EntitiesPanel";
import { VisualEffects } from "../components/effects/VisualEffects";
import { ServerStatus } from "../components/layout/ServerStatus";
import { AuthState } from "../services/websocket";
import type { AlignmentPoint, AlignmentSuggestion } from "../types/alignment";
import { computeMapAlignmentTransform } from "../utils/mapAlignment";
import { useToast } from "../hooks/useToast";
import { ToastContainer } from "../components/ui/Toast";
<<<<<<< HEAD
import { useE2ETestingSupport } from "../utils/useE2ETestingSupport";
import { AuthenticationGate } from "../features/auth";
=======
import { ContextMenu } from "../components/ui/ContextMenu";
>>>>>>> 6e25a23d

interface RollLogEntry extends RollResult {
  playerName: string;
}

// ----------------------------------------------------------------------------
// MAIN APP COMPONENT
// ----------------------------------------------------------------------------

export const App: React.FC = () => {
  // -------------------------------------------------------------------------
  // STATE
  // -------------------------------------------------------------------------

  // Network and session
  const uid = getSessionUID(); // This player's unique ID
  const {
    snapshot,
    connectionState,
    send: sendMessage,
    authState,
    authError,
    isConnected,
    authenticate,
    connect,
    registerRtcHandler,
    registerServerEventHandler,
  } = useWebSocket({
    url: WS_URL,
    uid,
  });

  return (
    <AuthenticationGate
      url={WS_URL}
      uid={uid}
      onAuthenticate={authenticate}
      onConnect={connect}
      isConnected={isConnected}
      connectionState={connectionState}
      authState={authState}
      authError={authError}
    >
      <AuthenticatedApp
        uid={uid}
        snapshot={snapshot}
        sendMessage={sendMessage}
        registerRtcHandler={registerRtcHandler}
        registerServerEventHandler={registerServerEventHandler}
        isConnected={isConnected}
        authState={authState}
      />
    </AuthenticationGate>
  );
};

interface AuthenticatedAppProps {
  uid: string;
  snapshot: RoomSnapshot | null;
  sendMessage: (message: ClientMessage) => void;
  registerRtcHandler: (handler: (from: string, signal: unknown) => void) => void;
  registerServerEventHandler: (handler: (message: ServerMessage) => void) => void;
  isConnected: boolean;
  authState: AuthState;
}

type RoomPasswordStatus = { type: "success" | "error"; message: string };

function AuthenticatedApp({
  uid,
  snapshot,
  sendMessage,
  registerRtcHandler,
  registerServerEventHandler,
  isConnected,
  authState,
}: AuthenticatedAppProps): JSX.Element {
  // Custom hooks for state management
  const { micEnabled, micStream, toggleMic } = useMicrophone({ sendMessage });
  const {
    drawTool,
    drawColor,
    drawWidth,
    drawOpacity,
    drawFilled,
    canUndo,
    canRedo,
    setDrawTool,
    setDrawColor,
    setDrawWidth,
    setDrawOpacity,
    setDrawFilled,
    addToHistory,
    popFromHistory,
    popFromRedoHistory,
    clearHistory,
  } = useDrawingState();

  // Heartbeat to prevent timeout (only after authentication)
  useHeartbeat({ sendMessage });
  const {
    editingPlayerUID,
    nameInput,
    editingMaxHpUID,
    maxHpInput,
    startNameEdit,
    updateNameInput,
    submitNameEdit,
    startMaxHpEdit,
    updateMaxHpInput,
    submitMaxHpEdit,
  } = usePlayerEditing();

  // Toast notifications
  const toast = useToast();

  // Map controls
  const [snapToGrid, setSnapToGrid] = useState(true);
  const [gridLocked, setGridLocked] = useState(false);

  // Tool modes
  const {
    activeTool,
    setActiveTool,
    pointerMode,
    measureMode,
    drawMode,
    transformMode,
    selectMode,
    alignmentMode,
  } = useToolMode();

  // Camera state (for viewport-based prop placement)
  const [cameraState, setCameraState] = useState<{ x: number; y: number; scale: number }>({
    x: 0,
    y: 0,
    scale: 1,
  });

  const [alignmentPoints, setAlignmentPoints] = useState<AlignmentPoint[]>([]);
  const [alignmentSuggestion, setAlignmentSuggestion] = useState<AlignmentSuggestion | null>(null);
  const [alignmentError, setAlignmentError] = useState<string | null>(null);

  // Server-synced object selection state
  const {
    selectedObjectId,
    selectedObjectIds,
    selectObject,
    selectMultiple,
    deselect: clearSelection,
    lockSelected,
    unlockSelected,
  } = useObjectSelection({ uid, snapshot, sendMessage });

  // UI layout (fixed panels)
  const topPanelRef = useRef<HTMLDivElement | null>(null);
  const bottomPanelRef = useRef<HTMLDivElement | null>(null);
  const [topHeight, setTopHeight] = useState(180);
  const [bottomHeight, setBottomHeight] = useState(210);

  // Context menu
  const [contextMenu, setContextMenu] = useState<{ x: number; y: number; tokenId: string } | null>(
    null,
  );

  // CRT filter toggle
  const [crtFilter, setCrtFilter] = useState(false);

  // Camera commands
  const { cameraCommand, handleFocusSelf, handleResetCamera, handleCameraCommandHandled } =
    useCameraCommands({ snapshot, uid });

  // Camera state (from MapBoard)
  const [camera, _setCamera] = useState<Camera>({ x: 0, y: 0, scale: 1 });

  // Dice roller toggle and state
  const [diceRollerOpen, setDiceRollerOpen] = useState(false);
  const [rollLogOpen, setRollLogOpen] = useState(false);
  const [viewingRoll, setViewingRoll] = useState<RollResult | null>(null);
  const [roomPasswordStatus, setRoomPasswordStatus] = useState<RoomPasswordStatus | null>(null);
  const [roomPasswordPending, setRoomPasswordPending] = useState(false);

  // Get roll history from server snapshot
  const rollHistory: RollLogEntry[] = React.useMemo(() => {
    return (snapshot?.diceRolls || []).map((roll) => ({
      id: roll.id,
      playerName: roll.playerName,
      tokens: [], // Not needed for display
      perDie: roll.breakdown.map((b) => ({
        tokenId: b.tokenId,
        die: b.die as DieType | undefined,
        rolls: b.rolls,
        subtotal: b.subtotal,
      })),
      total: roll.total,
      timestamp: roll.timestamp,
    }));
  }, [snapshot?.diceRolls]);

  // -------------------------------------------------------------------------
  // VOICE CHAT
  // -------------------------------------------------------------------------

  // Get list of other players for P2P voice connections
  const otherPlayerUIDs = React.useMemo(() => {
    return snapshot?.players?.filter((p: Player) => p.uid !== uid).map((p: Player) => p.uid) || [];
  }, [snapshot?.players, uid]);

  useVoiceChat({
    sendMessage,
    onRtcSignal: registerRtcHandler,
    uid,
    otherPlayerUIDs,
    enabled: micEnabled,
    stream: micStream,
  });

  // -------------------------------------------------------------------------
  // EFFECTS
  // -------------------------------------------------------------------------

  // Network connection is now handled by useWebSocket hook

  /**
   * Measure top and bottom panel heights for layout calculations
   * Re-measures on window resize and when player list changes
   */
  useEffect(() => {
    const measureHeights = () => {
      if (topPanelRef.current) {
        setTopHeight(topPanelRef.current.offsetHeight);
      }
      if (bottomPanelRef.current) {
        setBottomHeight(bottomPanelRef.current.offsetHeight);
      }
    };

    measureHeights();
    window.addEventListener("resize", measureHeights);
    return () => window.removeEventListener("resize", measureHeights);
  }, [snapshot?.players]);

  /**
   * Keyboard shortcuts
   * Ctrl+Z / Cmd+Z: Undo last drawing
   * Delete/Backspace: Delete selected object (moved after isDM declaration)
   */

  // Clear selection when switching away from transform/select mode to other tools
  useEffect(() => {
    if (!transformMode && !selectMode) {
      clearSelection();
    }
  }, [transformMode, selectMode, clearSelection]);

  useEffect(() => {
    registerServerEventHandler((message: ServerMessage) => {
      if ("t" in message && message.t === "room-password-updated") {
        setRoomPasswordPending(false);
        setRoomPasswordStatus({
          type: "success",
          message: "Room password updated successfully.",
        });
      } else if ("t" in message && message.t === "room-password-update-failed") {
        setRoomPasswordPending(false);
        setRoomPasswordStatus({
          type: "error",
          message: message.reason ?? "Unable to update room password.",
        });
      } else if ("t" in message && message.t === "dm-status") {
        // DM elevation successful
        if (message.isDM) {
          toast.success("DM elevation successful! You are now the Dungeon Master.", 4000);
        }
      } else if ("t" in message && message.t === "dm-elevation-failed") {
        // DM elevation failed
        toast.error(`DM elevation failed: ${message.reason}`, 5000);
      }
    });
  }, [registerServerEventHandler, toast]);

  // Selection handlers
  const { handleObjectSelection, handleObjectSelectionBatch } = useSceneObjectSelectors({
    selectedObjectIds,
    selectObject,
    selectMultiple,
    clearSelection,
  });

  // -------------------------------------------------------------------------
  // ACTIONS
  // -------------------------------------------------------------------------

  /**
   * Token actions
   */
  const recolorToken = (sceneId: string) => {
    const tokenId = sceneId.replace(/^token:/, "");
    sendMessage({ t: "recolor", id: tokenId });
  };

  const transformSceneObject = useCallback(
    ({
      id,
      position,
      scale,
      rotation,
      locked,
    }: {
      id: string;
      position?: { x: number; y: number };
      scale?: { x: number; y: number };
      rotation?: number;
      locked?: boolean;
    }) => {
      sendMessage({
        t: "transform-object",
        id,
        position,
        scale,
        rotation,
        locked,
      });
    },
    [sendMessage],
  );

  const toggleSceneObjectLock = useCallback(
    (sceneObjectId: string, locked: boolean) => {
      sendMessage({
        t: "transform-object",
        id: sceneObjectId,
        locked,
      });
    },
    [sendMessage],
  );

  const deleteToken = (id: string) => {
    sendMessage({ t: "delete-token", id });
  };

  /**
   * Player actions
   */
  const renamePlayer = (name: string) => {
    sendMessage({ t: "rename", name });
  };

  const setPortraitURL = (url: string) => {
    console.log(`[App] Setting portrait URL: ${url.substring(0, 50)}...`);
    sendMessage({ t: "portrait", data: url });
  };

  const setPlayerHP = (hp: number, maxHp: number) => {
    sendMessage({ t: "set-hp", hp, maxHp });
  };

  /**
   * Map actions
   */
  const setMapBackgroundURL = (url: string) => {
    sendMessage({ t: "map-background", data: url });
  };

  const setGridSize = (size: number) => {
    sendMessage({ t: "grid-size", size });
  };

  const setGridSquareSize = (size: number) => {
    sendMessage({ t: "grid-square-size", size });
  };

  const gridSize = snapshot?.gridSize || 50;
  const gridSquareSize = snapshot?.gridSquareSize ?? 5;

  // E2E testing support (dev-only)
  useE2ETestingSupport({
    snapshot,
    uid,
    gridSize,
  });

  const mapSceneObject = useMemo(
    () => snapshot?.sceneObjects?.find((obj) => obj.type === "map") ?? null,
    [snapshot?.sceneObjects],
  );

  const stagingZoneSceneObject = useMemo(
    () => snapshot?.sceneObjects?.find((obj) => obj.type === "staging-zone") ?? null,
    [snapshot?.sceneObjects],
  );

  const handleAlignmentStart = useCallback(() => {
    setAlignmentPoints([]);
    setAlignmentSuggestion(null);
    setAlignmentError(null);
    setActiveTool("align");
  }, []);

  const handleAlignmentCancel = useCallback(() => {
    setActiveTool(null);
    setAlignmentPoints([]);
    setAlignmentSuggestion(null);
    setAlignmentError(null);
  }, []);

  const handleAlignmentPointCapture = useCallback((point: AlignmentPoint) => {
    setAlignmentError(null);
    setAlignmentPoints((prev) => {
      if (prev.length >= 2) {
        return [point];
      }
      return [...prev, point];
    });
  }, []);

  const handleAlignmentReset = useCallback(() => {
    setAlignmentPoints([]);
    setAlignmentSuggestion(null);
    setAlignmentError(null);
  }, []);

  const handleAlignmentApply = useCallback(() => {
    if (!alignmentSuggestion || !mapSceneObject) {
      return;
    }

    transformSceneObject({
      id: mapSceneObject.id,
      position: {
        x: alignmentSuggestion.transform.x,
        y: alignmentSuggestion.transform.y,
      },
      scale: {
        x: alignmentSuggestion.transform.scaleX,
        y: alignmentSuggestion.transform.scaleY,
      },
      rotation: alignmentSuggestion.transform.rotation,
    });

    setAlignmentPoints([]);
    setAlignmentSuggestion(null);
    setAlignmentError(null);
    setActiveTool(null);
  }, [alignmentSuggestion, mapSceneObject, transformSceneObject]);

  const handleClearDrawings = useCallback(() => {
    clearHistory();
    sendMessage({ t: "clear-drawings" });
  }, [clearHistory, sendMessage]);

  const handleSetRoomPassword = useCallback(
    (nextSecret: string) => {
      setRoomPasswordPending(true);
      setRoomPasswordStatus(null);
      sendMessage({ t: "set-room-password", secret: nextSecret });
    },
    [sendMessage],
  );

  const dismissRoomPasswordStatus = useCallback(() => {
    setRoomPasswordStatus(null);
  }, []);

  const updateTokenImage = useCallback(
    (tokenId: string, imageUrl: string) => {
      sendMessage({ t: "update-token-image", tokenId, imageUrl });
    },
    [sendMessage],
  );

  const updateTokenSize = useCallback(
    (tokenId: string, size: import("@shared").TokenSize) => {
      sendMessage({ t: "set-token-size", tokenId, size });
    },
    [sendMessage],
  );

  const handleAddCharacter = useCallback(
    (name: string) => {
      sendMessage({ t: "add-player-character", name, maxHp: 100 });
    },
    [sendMessage],
  );

  const handleDeleteCharacter = useCallback(
    (characterId: string) => {
      // Find this character
      const character = snapshot?.characters?.find((c) => c.id === characterId);
      if (!character) return;

      // Count player's characters
      const myCharacters = snapshot?.characters?.filter((c) => c.ownedByPlayerUID === uid) || [];
      const isLastCharacter = myCharacters.length === 1;

      // Confirm deletion
      if (!confirm("Delete this character? This will remove the character and their token.")) {
        return;
      }

      // Send delete message
      sendMessage({ t: "delete-player-character", characterId });

      // If was last character, immediately prompt for replacement
      if (isLastCharacter) {
        setTimeout(() => {
          alert("You have no characters. Please create a new one.");
          const name = prompt("Enter character name:", "New Character");
          const finalName = name && name.trim() ? name.trim() : "New Character";
          sendMessage({ t: "add-player-character", name: finalName, maxHp: 100 });
        }, 100);
      }
    },
    [sendMessage, snapshot?.characters, uid],
  );

  const handleCharacterNameUpdate = useCallback(
    (characterId: string, name: string) => {
      sendMessage({ t: "update-character-name", characterId, name });
    },
    [sendMessage],
  );

  const handleApplyPlayerState = useCallback(
    (state: PlayerState, tokenId?: string) => {
      sendMessage({ t: "rename", name: state.name });
      sendMessage({ t: "set-hp", hp: state.hp, maxHp: state.maxHp });

      if (state.portrait !== undefined) {
        sendMessage({ t: "portrait", data: state.portrait ?? "" });
      }

      if (state.statusEffects !== undefined) {
        sendMessage({ t: "set-status-effects", effects: state.statusEffects });
      }

      if (tokenId) {
        const color =
          state.token?.color ?? (typeof state.color === "string" ? state.color : undefined);
        if (color && color.trim().length > 0) {
          sendMessage({ t: "set-token-color", tokenId, color: color.trim() });
        }

        const nextImage =
          state.token?.imageUrl !== undefined ? state.token.imageUrl : state.tokenImage;
        if (nextImage !== undefined) {
          sendMessage({
            t: "update-token-image",
            tokenId,
            imageUrl: nextImage ?? "",
          });
        }

        if (state.token?.size) {
          sendMessage({ t: "set-token-size", tokenId, size: state.token.size });
        }

        const transform: {
          position?: { x: number; y: number };
          scale?: { x: number; y: number };
          rotation?: number;
        } = {};

        if (state.token?.position) {
          transform.position = {
            x: state.token.position.x,
            y: state.token.position.y,
          };
        }

        if (state.token?.scale) {
          const scaleX = Math.max(0.1, Math.min(10, state.token.scale.x));
          const scaleY = Math.max(0.1, Math.min(10, state.token.scale.y));
          transform.scale = { x: scaleX, y: scaleY };
        }

        if (state.token?.rotation !== undefined) {
          transform.rotation = state.token.rotation;
        }

        if (transform.position || transform.scale || transform.rotation !== undefined) {
          sendMessage({
            t: "transform-object",
            id: `token:${tokenId}`,
            ...transform,
          });
        }
      }

      if (state.drawings !== undefined) {
        sendMessage({ t: "sync-player-drawings", drawings: state.drawings });
      }
    },
    [sendMessage],
  );

  const handleSetStatusEffects = useCallback(
    (effects: string[]) => {
      sendMessage({ t: "set-status-effects", effects });
    },
    [sendMessage],
  );

  const handleSetPlayerStagingZone = useCallback(
    (zone: PlayerStagingZone | undefined) => {
      sendMessage({ t: "set-player-staging-zone", zone });
    },
    [sendMessage],
  );

  const handleCreateNPC = useCallback(() => {
    sendMessage({ t: "create-npc", name: "New NPC", hp: 10, maxHp: 10 });
  }, [sendMessage]);

  const handleUpdateNPC = useCallback(
    (
      id: string,
      updates: Partial<{
        name: string;
        hp: number;
        maxHp: number;
        portrait?: string;
        tokenImage?: string;
      }>,
    ) => {
      const existing = snapshot?.characters?.find((character) => character.id === id);
      if (!existing) return;

      sendMessage({
        t: "update-npc",
        id,
        name: updates.name ?? existing.name,
        hp: updates.hp ?? existing.hp,
        maxHp: updates.maxHp ?? existing.maxHp,
        portrait: updates.portrait ?? existing.portrait,
        tokenImage: updates.tokenImage ?? existing.tokenImage ?? undefined,
      });
    },
    [sendMessage, snapshot?.characters],
  );

  const handleDeleteNPC = useCallback(
    (id: string) => {
      sendMessage({ t: "delete-npc", id });
    },
    [sendMessage],
  );

  const handleDeletePlayerToken = useCallback(
    (tokenId: string) => {
      sendMessage({ t: "delete-token", id: tokenId });
    },
    [sendMessage],
  );

  const handlePlaceNPCToken = useCallback(
    (id: string) => {
      sendMessage({ t: "place-npc-token", id });
    },
    [sendMessage],
  );

  const handleCreateProp = useCallback(() => {
    sendMessage({
      t: "create-prop",
      label: "New Prop",
      imageUrl: "",
      owner: null,
      size: "medium",
      viewport: cameraState,
    });
  }, [sendMessage, cameraState]);

  const handleUpdateProp = useCallback(
    (
      id: string,
      updates: {
        label: string;
        imageUrl: string;
        owner: string | null;
        size: TokenSize;
      },
    ) => {
      sendMessage({
        t: "update-prop",
        id,
        ...updates,
      });
    },
    [sendMessage],
  );

  const handleDeleteProp = useCallback(
    (id: string) => {
      sendMessage({ t: "delete-prop", id });
    },
    [sendMessage],
  );

  const handleSaveSession = useCallback(
    (name: string) => {
      if (!snapshot) {
        toast.warning("No session data available to save yet.");
        return;
      }
      try {
        toast.info("Preparing session file...");
        saveSession(snapshot, name);
        toast.success(`Session "${name}" saved successfully!`, 4000);
      } catch (err) {
        console.error("Failed to save session", err);
        toast.error(
          err instanceof Error
            ? `Save failed: ${err.message}`
            : "Failed to save session. Check console for details.",
          5000,
        );
      }
    },
    [snapshot, toast],
  );

  const handleLoadSession = useCallback(
    async (file: File) => {
      try {
        toast.info(`Loading session from ${file.name}...`);
        const loadedSnapshot = await loadSession(file);

        // Validate snapshot has expected data
        const warnings: string[] = [];
        if (!loadedSnapshot.sceneObjects || loadedSnapshot.sceneObjects.length === 0) {
          warnings.push("No scene objects found");
        }
        if (!loadedSnapshot.characters || loadedSnapshot.characters.length === 0) {
          warnings.push("No characters found");
        }

        sendMessage({ t: "load-session", snapshot: loadedSnapshot });

        if (warnings.length > 0) {
          toast.warning(`Session loaded with warnings: ${warnings.join(", ")}`, 5000);
        } else {
          toast.success(`Session "${file.name}" loaded successfully!`, 4000);
        }
      } catch (err) {
        console.error("Failed to load session", err);
        toast.error(
          err instanceof Error
            ? `Load failed: ${err.message}`
            : "Failed to load session. File may be corrupted.",
          5000,
        );
      }
    },
    [sendMessage, toast],
  );

  // DM role detection
  const { isDM, elevateToDM } = useDMRole({ snapshot, uid, send: sendMessage });

  // Handle DM elevation with password prompt
  const handleToggleDM = useCallback(
    (requestDM: boolean) => {
      if (!requestDM) {
        // Revoking DM mode
        const confirmed = window.confirm(
          "Are you sure you want to revoke your DM status? Another player will be able to become DM with the password.",
        );
        if (!confirmed) {
          return;
        }

        // Send revoke-dm message
        sendMessage({ t: "revoke-dm" });
        toast.success("DM status revoked. You are now a player.", 3000);
        return;
      }

      if (isDM) {
        // Already DM
        return;
      }

      // Prompt for DM password
      const dmPassword = window.prompt("Enter DM password to elevate:");
      if (!dmPassword) {
        return; // User cancelled
      }

      elevateToDM(dmPassword.trim());
    },
    [isDM, elevateToDM, sendMessage, toast],
  );

  useEffect(() => {
    if (activeTool !== "align") {
      setAlignmentPoints([]);
      setAlignmentSuggestion(null);
      setAlignmentError(null);
      return;
    }
  }, [activeTool]);

  useEffect(() => {
    if (activeTool !== "align") {
      return;
    }

    if (alignmentPoints.length !== 2) {
      setAlignmentSuggestion(null);
      if (alignmentPoints.length === 0) {
        setAlignmentError(null);
      }
      return;
    }

    try {
      const result = computeMapAlignmentTransform(alignmentPoints, gridSize);
      setAlignmentSuggestion(result);
      const tolerance = Math.max(0.5, gridSize * 0.02);
      if (result.error > tolerance) {
        setAlignmentError(
          `Alignment residual ${result.error.toFixed(2)}px — consider recapturing points.`,
        );
      } else {
        setAlignmentError(null);
      }
    } catch (error) {
      setAlignmentSuggestion(null);
      setAlignmentError(error instanceof Error ? error.message : "Failed to compute alignment.");
    }
  }, [activeTool, alignmentPoints, gridSize]);

  // Keyboard shortcuts (after isDM is declared)
  useEffect(() => {
    const handleKeyDown = (e: KeyboardEvent) => {
      // Delete or Backspace to delete selected object(s)
      if ((e.key === "Delete" || e.key === "Backspace") && selectedObjectIds.length > 0) {
        console.log("[KeyDown] Delete/Backspace pressed:", {
          key: e.key,
          selectedObjectIds,
          isDM,
          target: e.target,
        });

        e.preventDefault();

        // Filter to only objects the user can delete
        // Note: Locked objects CANNOT be deleted by anyone (including DM)
        const objectsToDelete = selectedObjectIds.filter((id) => {
          const obj = snapshot?.sceneObjects?.find((o) => o.id === id);
          if (!obj) return false;

          // LOCK BLOCKS EVERYONE: Can't delete locked objects (even DM must unlock first)
          if (obj.locked) return false;

          // Can't delete the map
          if (id.startsWith("map:")) return false;

          // Can delete if DM (and not locked)
          if (isDM) return true;

          // Can delete if owner (or no owner set) and not locked
          // Owner is stored at the SceneObject level, not in data
          return !obj.owner || obj.owner === uid;
        });

        if (objectsToDelete.length === 0) {
          const hasLocked = selectedObjectIds.some((id) => {
            const obj = snapshot?.sceneObjects?.find((o) => o.id === id);
            return obj?.locked;
          });

          if (hasLocked) {
            alert("Cannot delete locked objects. Unlock them first using the lock icon.");
          } else {
            alert("You can only delete objects you own.");
          }
          return;
        }

        // Show warning if some objects can't be deleted
        if (objectsToDelete.length < selectedObjectIds.length) {
          const skipped = selectedObjectIds.length - objectsToDelete.length;
          const lockedCount = selectedObjectIds.filter((id) => {
            const obj = snapshot?.sceneObjects?.find((o) => o.id === id);
            return obj?.locked;
          }).length;

          const message =
            lockedCount > 0
              ? `Cannot delete ${skipped} locked object${skipped > 1 ? "s" : ""}. Delete the ${objectsToDelete.length} unlocked object${objectsToDelete.length > 1 ? "s" : ""}?`
              : `You can only delete ${objectsToDelete.length} of ${selectedObjectIds.length} selected objects (${skipped} owned by others). Continue?`;

          if (!confirm(message)) {
            return;
          }
        }

        // Separate objects by type
        const tokens = objectsToDelete
          .filter((id) => id.startsWith("token:"))
          .map((id) => id.split(":")[1]!)
          .filter(Boolean);
        const drawings = objectsToDelete
          .filter((id) => id.startsWith("drawing:"))
          .map((id) => id.split(":")[1]!)
          .filter(Boolean);

        if (tokens.length === 0 && drawings.length === 0) {
          return;
        }

        // Build confirmation message
        const parts: string[] = [];
        if (tokens.length > 0) {
          parts.push(`${tokens.length} token${tokens.length > 1 ? "s" : ""}`);
        }
        if (drawings.length > 0) {
          parts.push(`${drawings.length} drawing${drawings.length > 1 ? "s" : ""}`);
        }
        const message = `Delete ${parts.join(" and ")}? This cannot be undone.`;

        if (confirm(message)) {
          console.log("[Delete] Deleting selected objects:", { tokens, drawings });

          // Delete all tokens
          for (const id of tokens) {
            sendMessage({ t: "delete-token", id });
          }

          // Delete all drawings
          for (const id of drawings) {
            sendMessage({ t: "delete-drawing", id });
          }

          clearSelection();
        }
        return;
      }

      // Ctrl+Z or Cmd+Z for undo
      if ((e.ctrlKey || e.metaKey) && e.key === "z" && !e.shiftKey) {
        // Only undo if draw mode is active and there's something to undo
        if (drawMode && canUndo) {
          e.preventDefault();
          popFromHistory();
          sendMessage({ t: "undo-drawing" });
        }
      }

      // Ctrl+Y or Cmd+Y for redo
      if ((e.ctrlKey || e.metaKey) && (e.key === "y" || (e.shiftKey && e.key === "Z"))) {
        if (drawMode && canRedo) {
          e.preventDefault();
          popFromRedoHistory();
          sendMessage({ t: "redo-drawing" });
        }
      }
    };

    window.addEventListener("keydown", handleKeyDown);
    return () => window.removeEventListener("keydown", handleKeyDown);
  }, [
    drawMode,
    canUndo,
    canRedo,
    popFromHistory,
    popFromRedoHistory,
    sendMessage,
    selectedObjectId,
    isDM,
    snapshot,
  ]);

  // -------------------------------------------------------------------------
  // RENDER
  // -------------------------------------------------------------------------

  return (
    <div onClick={() => setContextMenu(null)} style={{ height: "100vh", overflow: "hidden" }}>
      {/* Server Status Banner */}
      <ServerStatus isConnected={isConnected} />

      {/* Drawing Toolbar - Fixed on left side when draw mode is active */}
      {drawMode && (
        <DrawingToolbar
          drawTool={drawTool}
          drawColor={drawColor}
          drawWidth={drawWidth}
          drawOpacity={drawOpacity}
          drawFilled={drawFilled}
          canUndo={canUndo}
          canRedo={canRedo}
          onToolChange={setDrawTool}
          onColorChange={setDrawColor}
          onWidthChange={setDrawWidth}
          onOpacityChange={setDrawOpacity}
          onFilledChange={setDrawFilled}
          onUndo={() => {
            popFromHistory();
            sendMessage({ t: "undo-drawing" });
          }}
          onRedo={() => {
            popFromRedoHistory();
            sendMessage({ t: "redo-drawing" });
          }}
          onClearAll={handleClearDrawings}
          onClose={() => setActiveTool(null)}
        />
      )}

      {/* Header - Fixed at top */}
      <Header
        uid={uid}
        snapToGrid={snapToGrid}
        activeTool={activeTool}
        crtFilter={crtFilter}
        diceRollerOpen={diceRollerOpen}
        rollLogOpen={rollLogOpen}
        onSnapToGridChange={setSnapToGrid}
        onToolSelect={setActiveTool}
        onCrtFilterChange={setCrtFilter}
        onDiceRollerToggle={setDiceRollerOpen}
        onRollLogToggle={setRollLogOpen}
        topPanelRef={topPanelRef}
        onFocusSelf={handleFocusSelf}
        onResetCamera={handleResetCamera}
      />

      {/* Multi-select toolbar - shows when multiple objects are selected and user is DM */}
      {isDM && selectedObjectIds.length > 0 && (
        <div
          style={{
            position: "fixed",
            top: `${topHeight + 20}px`,
            left: "50%",
            transform: "translateX(-50%)",
            zIndex: 1000,
            display: "flex",
            gap: "8px",
            padding: "8px 16px",
            backgroundColor: "rgba(17, 24, 39, 0.95)",
            border: "1px solid rgba(148, 163, 184, 0.3)",
            borderRadius: "8px",
            boxShadow: "0 4px 12px rgba(0, 0, 0, 0.4)",
          }}
        >
          <div
            style={{
              color: "#cbd5e1",
              fontSize: "0.9rem",
              fontWeight: 500,
              marginRight: "12px",
              lineHeight: "32px",
            }}
          >
            {selectedObjectIds.length} selected
          </div>
          <button
            onClick={lockSelected}
            style={{
              padding: "6px 16px",
              backgroundColor: "#374151",
              border: "1px solid rgba(148, 163, 184, 0.3)",
              borderRadius: "6px",
              color: "#f3f4f6",
              fontSize: "0.9rem",
              cursor: "pointer",
              transition: "all 0.2s ease",
            }}
            onMouseEnter={(e) => {
              e.currentTarget.style.backgroundColor = "#4b5563";
              e.currentTarget.style.borderColor = "rgba(148, 163, 184, 0.5)";
            }}
            onMouseLeave={(e) => {
              e.currentTarget.style.backgroundColor = "#374151";
              e.currentTarget.style.borderColor = "rgba(148, 163, 184, 0.3)";
            }}
          >
            🔒 Lock
          </button>
          <button
            onClick={unlockSelected}
            style={{
              padding: "6px 16px",
              backgroundColor: "#374151",
              border: "1px solid rgba(148, 163, 184, 0.3)",
              borderRadius: "6px",
              color: "#f3f4f6",
              fontSize: "0.9rem",
              cursor: "pointer",
              transition: "all 0.2s ease",
            }}
            onMouseEnter={(e) => {
              e.currentTarget.style.backgroundColor = "#4b5563";
              e.currentTarget.style.borderColor = "rgba(148, 163, 184, 0.5)";
            }}
            onMouseLeave={(e) => {
              e.currentTarget.style.backgroundColor = "#374151";
              e.currentTarget.style.borderColor = "rgba(148, 163, 184, 0.3)";
            }}
          >
            🔓 Unlock
          </button>
        </div>
      )}

      {/* Main Whiteboard Panel - fills space between fixed top and bottom */}
      <div
        style={{
          position: "fixed",
          top: `${topHeight}px`,
          bottom: `${bottomHeight}px`,
          left: 0,
          right: 0,
          overflow: "hidden",
        }}
      >
        <MapBoard
          snapshot={snapshot}
          sendMessage={sendMessage}
          uid={uid}
          gridSize={gridSize}
          snapToGrid={snapToGrid}
          pointerMode={pointerMode}
          measureMode={measureMode}
          drawMode={drawMode}
          transformMode={transformMode}
          selectMode={selectMode}
          isDM={isDM}
          alignmentMode={alignmentMode}
          alignmentPoints={alignmentPoints}
          alignmentSuggestion={alignmentSuggestion}
          onAlignmentPointCapture={handleAlignmentPointCapture}
          drawTool={drawTool}
          drawColor={drawColor}
          drawWidth={drawWidth}
          drawOpacity={drawOpacity}
          drawFilled={drawFilled}
          onRecolorToken={recolorToken}
          onTransformObject={transformSceneObject}
          onDrawingComplete={addToHistory}
          cameraCommand={cameraCommand}
          onCameraCommandHandled={handleCameraCommandHandled}
          onCameraChange={setCameraState}
          selectedObjectId={selectedObjectId}
          selectedObjectIds={selectedObjectIds}
          onSelectObject={handleObjectSelection}
          onSelectObjects={handleObjectSelectionBatch}
        />
      </div>

      {/* Entities HUD - Fixed at bottom */}
      <EntitiesPanel
        players={snapshot?.players || []}
        characters={snapshot?.characters || []}
        tokens={snapshot?.tokens || []}
        sceneObjects={snapshot?.sceneObjects || []}
        drawings={snapshot?.drawings || []}
        uid={uid}
        micEnabled={micEnabled}
        editingPlayerUID={editingPlayerUID}
        nameInput={nameInput}
        editingMaxHpUID={editingMaxHpUID}
        maxHpInput={maxHpInput}
        onNameInputChange={updateNameInput}
        onNameEdit={startNameEdit}
        onNameSubmit={() => submitNameEdit(renamePlayer)}
        onPortraitLoad={() => {
          const url = prompt("Enter image URL:");
          if (url && url.trim()) {
            setPortraitURL(url.trim());
          }
        }}
        onToggleMic={toggleMic}
        onHpChange={(hp, maxHp) => setPlayerHP(hp, maxHp)}
        onMaxHpInputChange={updateMaxHpInput}
        onMaxHpEdit={startMaxHpEdit}
        onMaxHpSubmit={() =>
          submitMaxHpEdit((maxHp) =>
            setPlayerHP(snapshot?.players?.find((p) => p.uid === uid)?.hp ?? 100, maxHp),
          )
        }
        currentIsDM={isDM}
        onToggleDMMode={handleToggleDM}
        onTokenImageChange={updateTokenImage}
        onApplyPlayerState={handleApplyPlayerState}
        onStatusEffectsChange={handleSetStatusEffects}
        onNpcUpdate={handleUpdateNPC}
        onNpcDelete={handleDeleteNPC}
        onNpcPlaceToken={handlePlaceNPCToken}
        onPlayerTokenDelete={handleDeletePlayerToken}
        onToggleTokenLock={toggleSceneObjectLock}
        onTokenSizeChange={updateTokenSize}
        onAddCharacter={handleAddCharacter}
        onDeleteCharacter={handleDeleteCharacter}
        onCharacterNameUpdate={handleCharacterNameUpdate}
        bottomPanelRef={bottomPanelRef}
      />

      <DMMenu
        isDM={isDM}
        onToggleDM={handleToggleDM}
        gridSize={gridSize}
        gridSquareSize={gridSquareSize}
        gridLocked={gridLocked}
        onGridLockToggle={() => setGridLocked((prev) => !prev)}
        onGridSizeChange={setGridSize}
        onGridSquareSizeChange={setGridSquareSize}
        onClearDrawings={handleClearDrawings}
        onSetMapBackground={setMapBackgroundURL}
        mapBackground={snapshot?.mapBackground}
        playerStagingZone={snapshot?.playerStagingZone}
        onSetPlayerStagingZone={handleSetPlayerStagingZone}
        camera={camera}
        playerCount={snapshot?.players?.length ?? 0}
        characters={snapshot?.characters || []}
        onRequestSaveSession={snapshot ? handleSaveSession : undefined}
        onRequestLoadSession={handleLoadSession}
        onCreateNPC={handleCreateNPC}
        onUpdateNPC={handleUpdateNPC}
        onDeleteNPC={handleDeleteNPC}
        onPlaceNPCToken={handlePlaceNPCToken}
        props={snapshot?.props || []}
        players={snapshot?.players || []}
        onCreateProp={handleCreateProp}
        onUpdateProp={handleUpdateProp}
        onDeleteProp={handleDeleteProp}
        mapLocked={mapSceneObject?.locked ?? true}
        onMapLockToggle={() => {
          if (mapSceneObject) {
            toggleSceneObjectLock(mapSceneObject.id, !mapSceneObject.locked);
          }
        }}
        stagingZoneLocked={stagingZoneSceneObject?.locked ?? false}
        onStagingZoneLockToggle={() => {
          if (stagingZoneSceneObject) {
            toggleSceneObjectLock(stagingZoneSceneObject.id, !stagingZoneSceneObject.locked);
          }
        }}
        mapTransform={
          mapSceneObject?.transform ?? {
            x: 0,
            y: 0,
            scaleX: 1,
            scaleY: 1,
            rotation: 0,
          }
        }
        onMapTransformChange={(transform) => {
          if (mapSceneObject) {
            transformSceneObject({
              id: mapSceneObject.id,
              position: { x: transform.x, y: transform.y },
              scale: { x: transform.scaleX, y: transform.scaleY },
              rotation: transform.rotation,
            });
          }
        }}
        alignmentModeActive={alignmentMode}
        alignmentPoints={alignmentPoints}
        alignmentSuggestion={alignmentSuggestion}
        alignmentError={alignmentError}
        onAlignmentStart={handleAlignmentStart}
        onAlignmentReset={handleAlignmentReset}
        onAlignmentCancel={handleAlignmentCancel}
        onAlignmentApply={handleAlignmentApply}
        onSetRoomPassword={handleSetRoomPassword}
        roomPasswordStatus={roomPasswordStatus}
        roomPasswordPending={roomPasswordPending}
        onDismissRoomPasswordStatus={dismissRoomPasswordStatus}
      />

      {/* Context Menu */}
      <ContextMenu
        menu={contextMenu}
        onDelete={deleteToken}
        onClose={() => setContextMenu(null)}
      />

      {/* Visual Effects (CRT Filter + Ambient Sparkles) */}
      <VisualEffects crtFilter={crtFilter} />

      {/* Dice Roller Panel */}
      {diceRollerOpen && (
        <DiceRoller
          onRoll={(result: RollResult) => {
            const me = snapshot?.players?.find((p: Player) => p.uid === uid);
            const playerName = me?.name || "Unknown";

            // Build formula string
            const formula = result.tokens
              .map((t) => {
                if (t.kind === "die") {
                  return t.qty > 1 ? `${t.qty}${t.die}` : t.die;
                } else {
                  return t.value >= 0 ? `+${t.value}` : `${t.value}`;
                }
              })
              .join(" ");

            // Broadcast to server
            sendMessage({
              t: "dice-roll",
              roll: {
                id: result.id,
                playerUid: uid,
                playerName,
                formula,
                total: result.total,
                breakdown: result.perDie,
                timestamp: result.timestamp,
              },
            });
          }}
          onClose={() => setDiceRollerOpen(false)}
        />
      )}

      {/* Roll Log Panel */}
      {rollLogOpen && (
        <div
          style={{
            position: "fixed",
            right: 20,
            top: 200,
            width: 350,
            height: 500,
            zIndex: 1000,
          }}
        >
          <RollLog
            rolls={rollHistory}
            onClearLog={() => sendMessage({ t: "clear-roll-history" })}
            onViewRoll={(roll) => setViewingRoll(roll)}
            onClose={() => setRollLogOpen(false)}
          />
        </div>
      )}

      {/* Viewing roll from log */}
      {viewingRoll && (
        <div style={{ position: "fixed", zIndex: 2000 }}>
          <DiceRoller onRoll={() => {}} onClose={() => setViewingRoll(null)} />
        </div>
      )}

      {/* Toast Notifications */}
      <ToastContainer messages={toast.messages} onDismiss={toast.dismiss} />
    </div>
  );
}<|MERGE_RESOLUTION|>--- conflicted
+++ resolved
@@ -48,12 +48,9 @@
 import { computeMapAlignmentTransform } from "../utils/mapAlignment";
 import { useToast } from "../hooks/useToast";
 import { ToastContainer } from "../components/ui/Toast";
-<<<<<<< HEAD
 import { useE2ETestingSupport } from "../utils/useE2ETestingSupport";
 import { AuthenticationGate } from "../features/auth";
-=======
 import { ContextMenu } from "../components/ui/ContextMenu";
->>>>>>> 6e25a23d
 
 interface RollLogEntry extends RollResult {
   playerName: string;
