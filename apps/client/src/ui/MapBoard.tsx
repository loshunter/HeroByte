// ============================================================================
// MAP BOARD COMPONENT
// ============================================================================
// Main canvas component using Konva for rendering the VTT map.
// Features:
// - Pan and zoom camera controls
// - Infinite grid overlay
// - Token rendering and dragging
// - Freehand drawing
// - Pointer indicators
// - Distance measurement tool
// - Map background image support

import { useCallback, useEffect, useMemo, useRef, useState } from "react";
import { Stage, Layer, Circle, Line, Rect, Text } from "react-konva";
import type Konva from "konva";
import type { KonvaEventObject } from "konva/lib/Node";
import { useCamera } from "../hooks/useCamera.js";
import { usePointerTool } from "../hooks/usePointerTool.js";
import { useDrawingTool } from "../hooks/useDrawingTool.js";
import { useDrawingSelection } from "../hooks/useDrawingSelection.js";
import { useElementSize } from "../hooks/useElementSize.js";
import { useGridConfig } from "../hooks/useGridConfig.js";
import { useCursorStyle } from "../hooks/useCursorStyle.js";
import { useSceneObjectsData } from "../hooks/useSceneObjectsData.js";
import { useKonvaNodeRefs } from "../hooks/useKonvaNodeRefs.js";
import { useMarqueeSelection } from "../hooks/useMarqueeSelection.js";
import { useKeyboardNavigation } from "../hooks/useKeyboardNavigation.js";
import { useAlignmentVisualization } from "../hooks/useAlignmentVisualization.js";
import {
  GridLayer,
  MapImageLayer,
  TokensLayer,
  PointersLayer,
  DrawingsLayer,
  MeasureLayer,
  TransformGizmo,
  PropsLayer,
<<<<<<< HEAD
  StagingZoneLayer,
=======
  AlignmentOverlay,
>>>>>>> ce5fa720
} from "../features/map/components";
import { useE2ETestingSupport } from "../utils/useE2ETestingSupport";
import type { CameraCommand, MapBoardProps, SelectionRequestOptions } from "./MapBoard.types";
import { STATUS_OPTIONS } from "../features/players/components/PlayerSettingsMenu";

// Re-export types for backward compatibility
export type { CameraCommand, MapBoardProps, SelectionRequestOptions };

// ----------------------------------------------------------------------------
// MAIN COMPONENT
// ----------------------------------------------------------------------------

/**
 * MapBoard: Main VTT canvas component
 *
 * Handles:
 * - Camera (pan/zoom)
 * - Interactive tools (pointer, measure, draw)
 * - Token rendering and interaction
 * - Grid and map background
 */
export default function MapBoard({
  snapshot,
  sendMessage,
  uid,
  gridSize,
  snapToGrid,
  pointerMode,
  measureMode,
  drawMode,
  transformMode,
  selectMode,
  isDM,
  alignmentMode,
  alignmentPoints = [],
  alignmentSuggestion = null,
  onAlignmentPointCapture,
  drawTool,
  drawColor,
  drawWidth,
  drawOpacity,
  drawFilled,
  onRecolorToken,
  onTransformObject,
  onDrawingComplete,
  cameraCommand,
  onCameraCommandHandled,
  selectedObjectId = null,
  selectedObjectIds = [],
  onSelectObject,
  onCameraChange,
  onSelectObjects,
}: MapBoardProps) {
  // -------------------------------------------------------------------------
  // STATE & HOOKS
  // -------------------------------------------------------------------------

  const { ref, w, h } = useElementSize<HTMLDivElement>();
  const stageRef = useRef<Konva.Stage | null>(null);

  const { sceneObjects, mapObject, drawingObjects, stagingZoneObject, stagingZoneDimensions } =
    useSceneObjectsData(snapshot, gridSize);

  const selectedObject = useMemo(
    () => sceneObjects.find((obj) => obj.id === selectedObjectId) || null,
    [sceneObjects, selectedObjectId],
  );

  // Build statusEffectsByOwner map from players array
  const statusEffectsByOwner = useMemo(() => {
    if (!snapshot?.players) return {};

    const result: Record<string, string> = {};
    for (const player of snapshot.players) {
      const statusEffects = player.statusEffects;
      if (!statusEffects || statusEffects.length === 0) continue;

      const activeEffect = statusEffects[0];
      if (!activeEffect) continue;

      // Find the emoji for this status effect
      const statusOption = STATUS_OPTIONS.find((opt) => opt.value === activeEffect);
      if (statusOption?.emoji) {
        result[player.uid] = statusOption.emoji;
      }
    }
    return result;
  }, [snapshot?.players]);

  const { registerNode, getSelectedNode, getAllNodes } = useKonvaNodeRefs(
    selectedObjectId,
    mapObject,
  );

  // Drawing selection
  const {
    selectedDrawingId,
    selectDrawing: handleSelectDrawing,
    deselectIfEmpty,
  } = useDrawingSelection({ selectMode, sendMessage, drawingObjects });

  const {
    isActive: isMarqueeActive,
    marqueeRect,
    handlePointerDown: handleMarqueePointerDown,
    handlePointerMove: handleMarqueePointerMove,
    handlePointerUp: handleMarqueePointerUp,
  } = useMarqueeSelection({
    stageRef,
    selectMode,
    pointerMode,
    measureMode,
    drawMode,
    getAllNodes,
    onSelectObject,
    onSelectObjects,
  });

  // Camera controls (pan/zoom)
  const {
    cam,
    setCam,
    isPanning,
    onWheel: handleWheel,
    onMouseDown: handleCameraMouseDown,
    onMouseMove: handleCameraMouseMove,
    onMouseUp: handleCameraMouseUp,
    toWorld,
  } = useCamera();

  // Notify parent when camera changes
  useEffect(() => {
    onCameraChange?.(cam);
  }, [cam, onCameraChange]);

  // Pointer and measure tool
  const {
    measureStart,
    measureEnd,
    onStageClick: handlePointerClick,
    onMouseMove: handlePointerMouseMove,
    pointerPreview,
  } = usePointerTool({
    pointerMode,
    measureMode,
    toWorld,
    sendMessage,
  });

  const {
    instruction: alignmentInstruction,
    previewPoints: alignmentPreviewPoints,
    previewLine: alignmentPreviewLine,
    suggestionLine: alignmentSuggestionLine,
    handleAlignmentClick,
  } = useAlignmentVisualization({
    alignmentMode,
    alignmentPoints,
    alignmentSuggestion,
    mapObject,
    toWorld,
    onAlignmentPointCapture,
  });

  // Drawing tool
  const {
    currentDrawing,
    onMouseDown: handleDrawMouseDown,
    onMouseMove: handleDrawMouseMove,
    onMouseUp: handleDrawMouseUp,
  } = useDrawingTool({
    drawMode,
    drawTool,
    drawColor,
    drawWidth,
    drawOpacity,
    drawFilled,
    toWorld,
    sendMessage,
    onDrawingComplete,
    drawingObjects,
  });

  // Token interaction
  const [hoveredTokenId, setHoveredTokenId] = useState<string | null>(null);
  useEffect(() => {
    if (drawMode) {
      setHoveredTokenId(null);
    }
  }, [drawMode]);

  // Grid configuration
  const grid = useGridConfig(gridSize);

  useKeyboardNavigation({
    selectedDrawingId,
    selectMode,
    sendMessage,
    handleSelectDrawing,
    selectedObjectId,
    onSelectObject,
  });

  // -------------------------------------------------------------------------
  // UNIFIED EVENT HANDLERS
  // -------------------------------------------------------------------------

  /**
   * Unified stage click handler (pointer/measure tools)
   */
  const onStageClick = (event: KonvaEventObject<MouseEvent | PointerEvent>) => {
    if (alignmentMode) {
      handleAlignmentClick(event);
      return;
    }

    // In select mode, marquee selection handles everything - don't process stage clicks
    if (selectMode) {
      return;
    }

    if (!pointerMode && !measureMode && !drawMode) {
      if (onSelectObject) {
        const stage = event.target.getStage();
        if (stage && event.target === stage) {
          onSelectObject(null);
        }
      }
      deselectIfEmpty(event);
      return;
    }
    handlePointerClick(event);
  };

  /**
   * Unified mouse down handler (camera pan, drawing)
   */
  const onMouseDown = (event: KonvaEventObject<PointerEvent>) => {
    const shouldPan = !alignmentMode && !pointerMode && !measureMode && !drawMode && !selectMode;
    handleCameraMouseDown(event, stageRef, shouldPan);
    handleDrawMouseDown(stageRef);
    handleMarqueePointerDown(event);
  };

  /**
   * Unified mouse move handler (camera, drawing, measure)
   */
  const onMouseMove = () => {
    handleCameraMouseMove(stageRef);
    handlePointerMouseMove(stageRef);
    handleDrawMouseMove(stageRef);
    handleMarqueePointerMove();
  };

  /**
   * Unified mouse up handler (camera, drawing)
   */
  // Camera command handler
  useEffect(() => {
    if (!cameraCommand) return;

    if (cameraCommand.type === "reset") {
      setCam((prev) => ({ ...prev, x: 0, y: 0, scale: 1 }));
      onCameraCommandHandled();
      return;
    }

    if (cameraCommand.type === "focus-token") {
      const token = snapshot?.tokens?.find((t) => t.id === cameraCommand.tokenId);
      if (!token) {
        window.alert("Token not found.");
        onCameraCommandHandled();
        return;
      }

      setCam((prevCam) => {
        const scale = prevCam.scale;
        const centerX = token.x * gridSize + gridSize / 2;
        const centerY = token.y * gridSize + gridSize / 2;
        const newX = w / 2 - centerX * scale;
        const newY = h / 2 - centerY * scale;
        return { ...prevCam, x: newX, y: newY };
      });

      onCameraCommandHandled();
    }
  }, [cameraCommand, gridSize, onCameraCommandHandled, setCam, snapshot?.tokens, w, h]);

  /**
   * Determine cursor style based on active mode
   */
  const cursor = useCursorStyle({
    isPanning,
    pointerMode,
    measureMode,
    drawMode,
    selectMode,
  });

  const tokenInteractionsEnabled = !drawMode;

  const handleTransformToken = useCallback(
    (sceneId: string, position: { x: number; y: number }) => {
      onTransformObject({ id: sceneId, position });
    },
    [onTransformObject],
  );

  const handleTransformProp = useCallback(
    (sceneId: string, position: { x: number; y: number }) => {
      onTransformObject({ id: sceneId, position });
    },
    [onTransformObject],
  );

  const handleTransformDrawing = useCallback(
    (sceneId: string, transform: { position?: { x: number; y: number } }) => {
      onTransformObject({ id: sceneId, ...transform });
    },
    [onTransformObject],
  );

  const handleRecolorToken = useCallback(
    (sceneId: string, owner?: string | null) => {
      onRecolorToken(sceneId, owner);
    },
    [onRecolorToken],
  );

  // Transform gizmo handlers
  const handleGizmoTransform = useCallback(
    (transform: {
      id: string;
      position?: { x: number; y: number };
      scale?: { x: number; y: number };
      rotation?: number;
    }) => {
      // Find the object to determine its type
      const obj = sceneObjects.find((o) => o.id === transform.id);

      if (!obj) {
        console.warn(`Object ${transform.id} not found`);
        return;
      }

      // For tokens, don't send position (it's in grid coords, not pixels)
      // Only send scale and rotation
      if (obj.type === "token") {
        onTransformObject({
          id: transform.id,
          scale: transform.scale,
          rotation: transform.rotation,
          // Position should only be updated via dragging (which handles grid snapping)
        });
      } else if (obj.type === "staging-zone") {
        // For staging zone, convert position from pixels to grid units
        onTransformObject({
          id: transform.id,
          position: transform.position
            ? { x: transform.position.x / gridSize, y: transform.position.y / gridSize }
            : undefined,
          scale: transform.scale,
          rotation: transform.rotation,
        });
      } else if (obj.type === "prop") {
        // For props, convert position from pixels to grid units (same as staging-zone)
        // Props are rendered with transform.x * gridSize, so position must be in grid units
        onTransformObject({
          id: transform.id,
          position: transform.position
            ? { x: transform.position.x / gridSize, y: transform.position.y / gridSize }
            : undefined,
          scale: transform.scale,
          rotation: transform.rotation,
        });
      } else {
        // For map and drawings, send full transform
        onTransformObject(transform);
      }
    },
    [onTransformObject, sceneObjects],
  );

  const getSelectedNodeRef = useCallback(() => {
    return getSelectedNode();
  }, [getSelectedNode]);

  // Callback to receive node reference from MapImageLayer
  const handleMapNodeReady = useCallback(
    (node: Konva.Node | null) => {
      if (mapObject) {
        registerNode(mapObject.id, node);
      }
    },
    [mapObject, registerNode],
  );

  // Click handler to select the map (only in transform mode)
  const handleMapClick = useCallback(() => {
    // Only allow selection when transform mode is active
    if (!transformMode) {
      return;
    }
    // Don't select if other tools are active
    if (pointerMode || measureMode || drawMode || selectMode) {
      return;
    }
    if (mapObject && onSelectObject) {
      onSelectObject(mapObject.id);
    }
  }, [mapObject, onSelectObject, transformMode, pointerMode, measureMode, drawMode, selectMode]);

  // Callback to receive node reference from TokensLayer
  const handleTokenNodeReady = useCallback(
    (tokenId: string, node: Konva.Node | null) => {
      registerNode(tokenId, node);
    },
    [registerNode],
  );

  // Callback to receive node reference from DrawingsLayer
  const handleDrawingNodeReady = useCallback(
    (drawingId: string, node: Konva.Node | null) => {
      registerNode(drawingId, node);
    },
    [registerNode],
  );

  // Callback to receive node reference from PropsLayer
  const handlePropNodeReady = useCallback(
    (propId: string, node: Konva.Node | null) => {
      registerNode(propId, node);
    },
    [registerNode],
  );

  const onMouseUp = () => {
    handleCameraMouseUp();
    handleDrawMouseUp();

    if (isMarqueeActive) {
      handleMarqueePointerUp();
    }
  };

  // -------------------------------------------------------------------------
  // RENDER
  // -------------------------------------------------------------------------

  // E2E testing support (dev-only) - enriched with camera/viewport
  useE2ETestingSupport({
    snapshot,
    uid,
    gridSize,
    cam,
    viewport: { width: w, height: h },
  });

  return (
    <div
      ref={ref}
      className="map-canvas-wrapper"
      data-testid="map-board"
      style={{
        width: "100%",
        height: "100%",
        color: "#dbe1ff",
        position: "relative",
      }}
    >
      {alignmentMode && alignmentInstruction && (
        <div
          style={{
            position: "absolute",
            top: "12px",
            right: "12px",
            background: "rgba(12, 18, 38, 0.9)",
            border: "1px solid var(--jrpg-border-gold)",
            borderRadius: "6px",
            padding: "8px 12px",
            fontSize: "10px",
            lineHeight: 1.4,
            zIndex: 10,
            pointerEvents: "none",
          }}
        >
          <strong style={{ color: "var(--jrpg-gold)" }}>Alignment Mode</strong>
          <div style={{ marginTop: "4px" }}>{alignmentInstruction}</div>
        </div>
      )}

      {/* Stage is the viewport; world content is translated/scaled by cam in child Groups */}
      <Stage
        ref={stageRef}
        width={w}
        height={h}
        onWheel={(e) => handleWheel(e, stageRef)}
        onClick={onStageClick}
        onMouseDown={onMouseDown}
        onMouseMove={onMouseMove}
        onMouseUp={onMouseUp}
        style={{ cursor }}
      >
        {/* Background Layer: Map image and grid (non-interactive) */}
        <Layer>
          <MapImageLayer
            cam={cam}
            src={mapObject?.data.imageUrl ?? snapshot?.mapBackground ?? null}
            transform={mapObject?.transform}
            onNodeReady={handleMapNodeReady}
            onClick={handleMapClick}
          />
          {grid.show && (
            <GridLayer
              cam={cam}
              viewport={{ w, h }}
              gridSize={grid.size}
              color={grid.color}
              majorEvery={5}
              opacity={grid.opacity}
            />
          )}
        </Layer>

        {/* Game Layer: Drawings and tokens (interactive) */}
        <Layer>
          <StagingZoneLayer
            cam={cam}
            stagingZoneDimensions={stagingZoneDimensions}
            stagingZoneObject={stagingZoneObject}
            isDM={isDM}
            selectMode={selectMode}
            transformMode={transformMode}
            onSelectObject={onSelectObject}
            registerNode={registerNode}
          />
          <DrawingsLayer
            cam={cam}
            drawingObjects={drawingObjects}
            currentDrawing={currentDrawing}
            currentTool={drawTool}
            currentColor={drawColor}
            currentWidth={drawWidth}
            currentOpacity={drawOpacity}
            currentFilled={drawFilled}
            uid={uid}
            selectMode={selectMode}
            transformMode={transformMode}
            canManageAllDrawings={isDM}
            selectedDrawingId={selectedDrawingId}
            onSelectDrawing={handleSelectDrawing}
            onTransformDrawing={handleTransformDrawing}
            selectedObjectId={selectedObjectId}
            selectedObjectIds={selectedObjectIds}
            onSelectObject={onSelectObject}
            onDrawingNodeReady={handleDrawingNodeReady}
          />
          <PropsLayer
            cam={cam}
            sceneObjects={sceneObjects}
            gridSize={grid.size}
            interactive={!measureMode}
            selectedObjectId={selectedObjectId}
            selectedObjectIds={selectedObjectIds}
            onSelectObject={onSelectObject}
            onPropNodeReady={handlePropNodeReady}
            onTransformProp={handleTransformProp}
          />
          <TokensLayer
            cam={cam}
            sceneObjects={sceneObjects}
            uid={uid}
            gridSize={grid.size}
            hoveredTokenId={hoveredTokenId}
            onHover={setHoveredTokenId}
            onTransformToken={handleTransformToken}
            onRecolorToken={handleRecolorToken}
            snapToGrid={snapToGrid}
            selectedObjectId={selectedObjectId}
            selectedObjectIds={selectedObjectIds}
            onSelectObject={onSelectObject}
            onTokenNodeReady={handleTokenNodeReady}
            interactionsEnabled={tokenInteractionsEnabled}
            statusEffectsByOwner={statusEffectsByOwner}
          />
        </Layer>

        {/* Overlay Layer: Pointers and measure tool (top-most) */}
        <Layer listening={false}>
          <PointersLayer
            cam={cam}
            pointers={snapshot?.pointers || []}
            players={snapshot?.players || []}
            tokens={snapshot?.tokens || []}
            preview={pointerPreview}
            previewUid={uid}
            pointerMode={pointerMode}
          />
          <MeasureLayer
            cam={cam}
            measureStart={measureStart}
            measureEnd={measureEnd}
            gridSize={grid.size}
            gridSquareSize={snapshot?.gridSquareSize}
          />
          <AlignmentOverlay
            alignmentMode={alignmentMode}
            alignmentPreviewPoints={alignmentPreviewPoints}
            alignmentPreviewLine={alignmentPreviewLine}
            alignmentSuggestionLine={alignmentSuggestionLine}
            cam={cam}
          />
        </Layer>

        {marqueeRect && (
          <Layer listening={false}>
            <Rect
              x={marqueeRect.x}
              y={marqueeRect.y}
              width={marqueeRect.width}
              height={marqueeRect.height}
              stroke="#4de5c0"
              dash={[8, 4]}
              strokeWidth={1.5}
              fill="rgba(77, 229, 192, 0.15)"
            />
          </Layer>
        )}

        {/* Transform Gizmo Layer: Visual handles for selected objects (only in transform mode) */}
        {transformMode && (
          <Layer>
            <TransformGizmo
              selectedObject={selectedObject}
              onTransform={handleGizmoTransform}
              getNodeRef={getSelectedNodeRef}
            />
          </Layer>
        )}
      </Stage>
    </div>
  );
}<|MERGE_RESOLUTION|>--- conflicted
+++ resolved
@@ -36,11 +36,8 @@
   MeasureLayer,
   TransformGizmo,
   PropsLayer,
-<<<<<<< HEAD
   StagingZoneLayer,
-=======
   AlignmentOverlay,
->>>>>>> ce5fa720
 } from "../features/map/components";
 import { useE2ETestingSupport } from "../utils/useE2ETestingSupport";
 import type { CameraCommand, MapBoardProps, SelectionRequestOptions } from "./MapBoard.types";
