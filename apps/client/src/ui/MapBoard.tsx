--- conflicted
+++ resolved
@@ -36,12 +36,9 @@
   MeasureLayer,
   TransformGizmo,
   PropsLayer,
-<<<<<<< HEAD
   StagingZoneLayer,
   AlignmentOverlay,
-=======
   AlignmentInstructionOverlay,
->>>>>>> f0eaccf6
 } from "../features/map/components";
 import { useE2ETestingSupport } from "../utils/useE2ETestingSupport";
 import type { CameraCommand, MapBoardProps, SelectionRequestOptions } from "./MapBoard.types";
