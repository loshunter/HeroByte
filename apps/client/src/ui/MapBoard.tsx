--- conflicted
+++ resolved
@@ -36,13 +36,10 @@
   MeasureLayer,
   TransformGizmo,
   PropsLayer,
-<<<<<<< HEAD
   StagingZoneLayer,
   AlignmentOverlay,
   AlignmentInstructionOverlay,
-=======
   MarqueeOverlay,
->>>>>>> fc81eac2
 } from "../features/map/components";
 import { useE2ETestingSupport } from "../utils/useE2ETestingSupport";
 import type { CameraCommand, MapBoardProps, SelectionRequestOptions } from "./MapBoard.types";
