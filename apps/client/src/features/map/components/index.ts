--- conflicted
+++ resolved
@@ -11,10 +11,7 @@
 export { TransformGizmo } from "./TransformGizmo";
 export { LockIndicator } from "./LockIndicator";
 export { PropsLayer } from "./PropsLayer";
-<<<<<<< HEAD
 export { StagingZoneLayer } from "./StagingZoneLayer";
 export { AlignmentOverlay } from "./AlignmentOverlay";
 export { AlignmentInstructionOverlay } from "./AlignmentInstructionOverlay";
-=======
-export { MarqueeOverlay } from "./MarqueeOverlay";
->>>>>>> fc81eac2
+export { MarqueeOverlay } from "./MarqueeOverlay";